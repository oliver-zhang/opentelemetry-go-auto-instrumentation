![](docs/anim-logo.svg)

[![](https://shields.io/badge/Docs-English-blue?logo=Read%20The%20Docs)](./docs/README.md)
[![](https://shields.io/badge/Readme-中文-blue?logo=Read%20The%20Docs)](./docs/README_CN.md)
[![codecov](https://codecov.io/gh/alibaba/opentelemetry-go-auto-instrumentation/branch/main/graph/badge.svg)](https://codecov.io/gh/alibaba/opentelemetry-go-auto-instrumentation)

This project provides an automatic solution for Golang applications that want to
leverage OpenTelemetry to enable effective observability. No code changes are
required in the target application, the instrumentation is done at compile
time. Simply adding `otel` prefix to `go build` to get started :rocket:

# Installation

### Install via Bash
For **Linux and MacOS** users, install the tool by running the following command
```bash
$ sudo curl -fsSL https://cdn.jsdelivr.net/gh/alibaba/opentelemetry-go-auto-instrumentation@main/install.sh | sudo bash
```
It will be installed in `/usr/local/bin/otel` by default.

### Precompiled Binary

Please download the latest precompiled release version from
the [Release](https://github.com/alibaba/opentelemetry-go-auto-instrumentation/releases)
page.

### Build From Source

Checkout source code and build the tool by running one of following commands:

```bash
$ make         # build only
$ make install # build and install
```

# Getting Started

<<<<<<< HEAD
The configuration for the tool can be set by the following command:

```bash
$ otel set -verbose                          # print verbose logs
$ otel set -debug                            # enable debug mode
$ otel set -debug -verbose -rule=custom.json # set multiple configs
$ otel set -disabledefault -rule=custom.json # disable default rules, use custom rules only
$ otel set -rule=custom.json                 # use default and custom rules
$ otel set -rule=a.json,b.json               # use default, a and b rules
```

Once all set up, add `otel` prefix to `go build` to build your project:

```bash
$ otel go build
$ otel go build -o app cmd/app
$ otel go build -gcflags="-m" cmd/app
=======
Check the version by running:
```bash
$ otel version
```

The configuration for the tool can be set by the following command:

```bash
$ otel set -verbose                          # print verbose logs
$ otel set -debug                            # enable debug mode
$ otel set -debug -verbose -rule=custom.json # set multiple configs
$ otel set -disabledefault -rule=custom.json # disable default rules, use custom rules only
$ otel set -rule=custom.json                 # use default and custom rules
$ otel set -rule=a.json,b.json               # use default, a and b rules
>>>>>>> fe53f88c
```

Once all set up, add `otel` prefix to `go build` to build your project:

```bash
$ otel go build
$ otel go build -o app cmd/app
$ otel go build -gcflags="-m" cmd/app
```

The detailed usage of otel tool can be found in [**Usage**](./docs/usage.md).

> [!NOTE]
> If you find any compilation failures while `go build` works, it's likely a bug.
> Please feel free to file a bug
> at [GitHub Issues](https://github.com/alibaba/opentelemetry-go-auto-instrumentation/issues)
> to help us enhance this project.

# Examples

You can also explore [**these examples**](./example/) to get hands-on experience. They are designed to construct a full picture of how to use the tool in different scenarios.

Also there are several [**documents**](./docs) that you may find useful for either understanding the project or contributing to it.

# Supported Libraries

| Plugin Name  | Repository Url                             | Min Supported Version | Max Supported Version |
|--------------| ------------------------------------------ | --------------------- |-----------------------|
| database/sql | https://pkg.go.dev/database/sql            | -                     | -                     |
| echo         | https://github.com/labstack/echo           | v4.0.0                | v4.12.0               |
| elasticsearch| https://github.com/elastic/go-elasticsearch| v8.4.0                | v8.15.0               |
| fasthttp     | https://github.com/valyala/fasthttp        | v1.45.0               | v1.57.0               |
| gin          | https://github.com/gin-gonic/gin           | v1.7.0                | v1.10.0               |
| go-redis     | https://github.com/redis/go-redis          | v9.0.5                | v9.5.1                |
| go-redis v8  | https://github.com/redis/go-redis          | v8.11.0               | v8.11.5               |
| gorm         | https://github.com/go-gorm/gorm            | v1.22.0               | v1.25.9               |
| grpc         | https://google.golang.org/grpc             | v1.44.0               | v1.67.0               |
| hertz        | https://github.com/cloudwego/hertz         | v0.8.0                | v0.9.2                |
| kratos       | https://github.com/go-kratos/kratos        | v2.6.3                | v2.8.2                |
| log          | https://pkg.go.dev/log                     | -                     | -                     |
| logrus       | https://github.com/sirupsen/logrus         | v1.5.0                | v1.9.3                |
| mongodb      | https://github.com/mongodb/mongo-go-driver | v1.11.1               | v1.15.2               |
| mux          | https://github.com/gorilla/mux             | v1.3.0                | v1.8.1                |
| net/http     | https://pkg.go.dev/net/http                | -                     | -                     |
| redigo       | https://github.com/gomodule/redigo         | v1.9.0                | v1.9.2                |
| slog         | https://pkg.go.dev/log/slog                | -                     | -                     |
| zap          | https://github.com/uber-go/zap             | v1.20.0               | v1.27.0               |
| fiber        | https://github.com/gofiber/fiber           | v2.43.0               | v2.52.5               |

We are progressively open-sourcing the libraries we have supported, and your contributions are very welcome 💖!

> [!IMPORTANT]
> The framework you expected is not in the list? Don't worry, you can easily inject your code into any frameworks/libraries that are not officially supported.
>
> Please refer to [this document](./docs/how-to-add-a-new-rule.md) to get started.

# Community

We are looking forward to your feedback and suggestions. You can join
our [DingTalk group](https://qr.dingtalk.com/action/joingroup?code=v1,k1,GyDX5fUTYnJ0En8MrVbHBYTGUcPXJ/NdsmLODGibd0w=&_dt_no_comment=1&origin=11? )
to engage with us.

<img src="docs/dingtalk.png" height="200">

## Adopters

These are only part of the companies using this project, for reference only. If you are using this project, please [add your company here](https://github.com/alibaba/opentelemetry-go-auto-instrumentation/issues/225) to tell us your scenario to make this project better.

<<<<<<< HEAD
![Alibaba Group](./static/alibaba.png)
=======
- <img src="./docs/alibaba.png" width="80">
- <img src="./docs/aliyun.png" width="100">
>>>>>>> fe53f88c
<|MERGE_RESOLUTION|>--- conflicted
+++ resolved
@@ -35,25 +35,6 @@
 
 # Getting Started
 
-<<<<<<< HEAD
-The configuration for the tool can be set by the following command:
-
-```bash
-$ otel set -verbose                          # print verbose logs
-$ otel set -debug                            # enable debug mode
-$ otel set -debug -verbose -rule=custom.json # set multiple configs
-$ otel set -disabledefault -rule=custom.json # disable default rules, use custom rules only
-$ otel set -rule=custom.json                 # use default and custom rules
-$ otel set -rule=a.json,b.json               # use default, a and b rules
-```
-
-Once all set up, add `otel` prefix to `go build` to build your project:
-
-```bash
-$ otel go build
-$ otel go build -o app cmd/app
-$ otel go build -gcflags="-m" cmd/app
-=======
 Check the version by running:
 ```bash
 $ otel version
@@ -68,7 +49,6 @@
 $ otel set -disabledefault -rule=custom.json # disable default rules, use custom rules only
 $ otel set -rule=custom.json                 # use default and custom rules
 $ otel set -rule=a.json,b.json               # use default, a and b rules
->>>>>>> fe53f88c
 ```
 
 Once all set up, add `otel` prefix to `go build` to build your project:
@@ -137,9 +117,5 @@
 
 These are only part of the companies using this project, for reference only. If you are using this project, please [add your company here](https://github.com/alibaba/opentelemetry-go-auto-instrumentation/issues/225) to tell us your scenario to make this project better.
 
-<<<<<<< HEAD
-![Alibaba Group](./static/alibaba.png)
-=======
 - <img src="./docs/alibaba.png" width="80">
-- <img src="./docs/aliyun.png" width="100">
->>>>>>> fe53f88c
+- <img src="./docs/aliyun.png" width="100">