// Copyright (c) 2024 Alibaba Group Holding Ltd.
//
// Licensed under the Apache License, Version 2.0 (the "License");
// you may not use this file except in compliance with the License.
// You may obtain a copy of the License at
//
//      http://www.apache.org/licenses/LICENSE-2.0
//
// Unless required by applicable law or agreed to in writing, software
// distributed under the License is distributed on an "AS IS" BASIS,
// WITHOUT WARRANTIES OR CONDITIONS OF ANY KIND, either express or implied.
// See the License for the specific language governing permissions and
// limitations under the License.

package instrumenter

import (
	"go.opentelemetry.io/otel"
	"go.opentelemetry.io/otel/attribute"
	"go.opentelemetry.io/otel/propagation"
	"go.opentelemetry.io/otel/sdk/instrumentation"
	"go.opentelemetry.io/otel/trace"
)

// TODO: add route updater here, now we do not support such controller layer to update route.

type InstrumentEnabler interface {
	Enable() bool
}

type defaultInstrumentEnabler struct {
}

func NewDefaultInstrumentEnabler() InstrumentEnabler {
	return &defaultInstrumentEnabler{}
}

func (a *defaultInstrumentEnabler) Enable() bool {
	return true
}

type Builder[REQUEST any, RESPONSE any] struct {
	Enabler              InstrumentEnabler
	SpanNameExtractor    SpanNameExtractor[REQUEST]
	SpanKindExtractor    SpanKindExtractor[REQUEST]
	SpanStatusExtractor  SpanStatusExtractor[REQUEST, RESPONSE]
	AttributesExtractors []AttributesExtractor[REQUEST, RESPONSE]
	OperationListeners   []OperationListener
	ContextCustomizers   []ContextCustomizer[REQUEST]
	SpanSuppressor       SpanSuppressor
	InstVersion          string
	Scope                instrumentation.Scope
}

func (b *Builder[REQUEST, RESPONSE]) Init() *Builder[REQUEST, RESPONSE] {
	b.Enabler = &defaultInstrumentEnabler{}
	b.AttributesExtractors = make([]AttributesExtractor[REQUEST, RESPONSE], 0)
	b.ContextCustomizers = make([]ContextCustomizer[REQUEST], 0)
	b.SpanStatusExtractor = &defaultSpanStatusExtractor[REQUEST, RESPONSE]{}
	return b
}

func (b *Builder[REQUEST, RESPONSE]) SetInstrumentationScope(scope instrumentation.Scope) *Builder[REQUEST, RESPONSE] {
	b.Scope = scope
	return b
}

func (b *Builder[REQUEST, RESPONSE]) SetInstrumentEnabler(enabler InstrumentEnabler) *Builder[REQUEST, RESPONSE] {
	b.Enabler = enabler
	return b
}

func (b *Builder[REQUEST, RESPONSE]) SetSpanNameExtractor(spanNameExtractor SpanNameExtractor[REQUEST]) *Builder[REQUEST, RESPONSE] {
	b.SpanNameExtractor = spanNameExtractor
	return b
}

func (b *Builder[REQUEST, RESPONSE]) SetSpanStatusExtractor(spanStatusExtractor SpanStatusExtractor[REQUEST, RESPONSE]) *Builder[REQUEST, RESPONSE] {
	b.SpanStatusExtractor = spanStatusExtractor
	return b
}

func (b *Builder[REQUEST, RESPONSE]) SetSpanKindExtractor(spanKindExtractor SpanKindExtractor[REQUEST]) *Builder[REQUEST, RESPONSE] {
	b.SpanKindExtractor = spanKindExtractor
	return b
}

func (b *Builder[REQUEST, RESPONSE]) AddAttributesExtractor(attributesExtractor ...AttributesExtractor[REQUEST, RESPONSE]) *Builder[REQUEST, RESPONSE] {
	b.AttributesExtractors = append(b.AttributesExtractors, attributesExtractor...)
	return b
}

func (b *Builder[REQUEST, RESPONSE]) AddOperationListeners(operationListener ...OperationListener) *Builder[REQUEST, RESPONSE] {
	b.OperationListeners = append(b.OperationListeners, operationListener...)
	return b
}

func (b *Builder[REQUEST, RESPONSE]) AddContextCustomizers(contextCustomizers ...ContextCustomizer[REQUEST]) *Builder[REQUEST, RESPONSE] {
	b.ContextCustomizers = append(b.ContextCustomizers, contextCustomizers...)
	return b
}

func (b *Builder[REQUEST, RESPONSE]) BuildInstrumenter() *InternalInstrumenter[REQUEST, RESPONSE] {
	tracer := otel.GetTracerProvider().
		Tracer(b.Scope.Name,
			trace.WithInstrumentationVersion(b.Scope.Version),
			trace.WithSchemaURL(b.Scope.SchemaURL))
	return &InternalInstrumenter[REQUEST, RESPONSE]{
		enabler:              b.Enabler,
		spanNameExtractor:    b.SpanNameExtractor,
		spanKindExtractor:    b.SpanKindExtractor,
		spanStatusExtractor:  b.SpanStatusExtractor,
		attributesExtractors: b.AttributesExtractors,
		operationListeners:   b.OperationListeners,
		contextCustomizers:   b.ContextCustomizers,
<<<<<<< HEAD
		spanSuppressor:       b.buildSpanSuppressor(),
		tracer:               b.Tracer,
=======
		spanSuppressor:       b.SpanSuppressor,
		tracer:               tracer,
>>>>>>> 94b8b9f7
		instVersion:          b.InstVersion,
	}
}

func (b *Builder[REQUEST, RESPONSE]) BuildPropagatingToDownstreamInstrumenter(carrierGetter func(REQUEST) propagation.TextMapCarrier, prop propagation.TextMapPropagator) *PropagatingToDownstreamInstrumenter[REQUEST, RESPONSE] {
	tracer := otel.GetTracerProvider().
		Tracer(b.Scope.Name,
			trace.WithInstrumentationVersion(b.Scope.Version),
			trace.WithSchemaURL(b.Scope.SchemaURL))
	return &PropagatingToDownstreamInstrumenter[REQUEST, RESPONSE]{
		base: InternalInstrumenter[REQUEST, RESPONSE]{
			enabler:              b.Enabler,
			spanNameExtractor:    b.SpanNameExtractor,
			spanKindExtractor:    b.SpanKindExtractor,
			spanStatusExtractor:  b.SpanStatusExtractor,
			attributesExtractors: b.AttributesExtractors,
			operationListeners:   b.OperationListeners,
			contextCustomizers:   b.ContextCustomizers,
<<<<<<< HEAD
			spanSuppressor:       b.buildSpanSuppressor(),
			tracer:               b.Tracer,
=======
			spanSuppressor:       b.SpanSuppressor,
			tracer:               tracer,
>>>>>>> 94b8b9f7
			instVersion:          b.InstVersion,
		},
		carrierGetter: carrierGetter,
		prop:          prop,
	}
}

func (b *Builder[REQUEST, RESPONSE]) BuildPropagatingFromUpstreamInstrumenter(carrierGetter func(REQUEST) propagation.TextMapCarrier, prop propagation.TextMapPropagator) *PropagatingFromUpstreamInstrumenter[REQUEST, RESPONSE] {
	tracer := otel.GetTracerProvider().
		Tracer(b.Scope.Name,
			trace.WithInstrumentationVersion(b.Scope.Version),
			trace.WithSchemaURL(b.Scope.SchemaURL))
	return &PropagatingFromUpstreamInstrumenter[REQUEST, RESPONSE]{
		base: InternalInstrumenter[REQUEST, RESPONSE]{
			enabler:              b.Enabler,
			spanNameExtractor:    b.SpanNameExtractor,
			spanKindExtractor:    b.SpanKindExtractor,
			spanStatusExtractor:  b.SpanStatusExtractor,
			attributesExtractors: b.AttributesExtractors,
			operationListeners:   b.OperationListeners,
			contextCustomizers:   b.ContextCustomizers,
<<<<<<< HEAD
			spanSuppressor:       b.buildSpanSuppressor(),
			tracer:               b.Tracer,
=======
			spanSuppressor:       b.SpanSuppressor,
			tracer:               tracer,
>>>>>>> 94b8b9f7
			instVersion:          b.InstVersion,
		},
		carrierGetter: carrierGetter,
		prop:          prop,
	}
}

func (b *Builder[REQUEST, RESPONSE]) buildSpanSuppressor() SpanSuppressor {
	spanSuppressorStrategy := getSpanSuppressionStrategyFromEnv()
	kvs := make(map[attribute.Key]bool)
	for _, extractor := range b.AttributesExtractors {
		provider, ok := extractor.(SpanKeyProvider)
		if ok {
			kvs[provider.GetSpanKey()] = true
		}
	}
	kSlice := make([]attribute.Key, 0, len(kvs))
	for k := range kvs {
		kSlice = append(kSlice, k)
	}
	return spanSuppressorStrategy.create(kSlice)

}<|MERGE_RESOLUTION|>--- conflicted
+++ resolved
@@ -113,13 +113,8 @@
 		attributesExtractors: b.AttributesExtractors,
 		operationListeners:   b.OperationListeners,
 		contextCustomizers:   b.ContextCustomizers,
-<<<<<<< HEAD
 		spanSuppressor:       b.buildSpanSuppressor(),
-		tracer:               b.Tracer,
-=======
-		spanSuppressor:       b.SpanSuppressor,
 		tracer:               tracer,
->>>>>>> 94b8b9f7
 		instVersion:          b.InstVersion,
 	}
 }
@@ -138,13 +133,8 @@
 			attributesExtractors: b.AttributesExtractors,
 			operationListeners:   b.OperationListeners,
 			contextCustomizers:   b.ContextCustomizers,
-<<<<<<< HEAD
 			spanSuppressor:       b.buildSpanSuppressor(),
-			tracer:               b.Tracer,
-=======
-			spanSuppressor:       b.SpanSuppressor,
 			tracer:               tracer,
->>>>>>> 94b8b9f7
 			instVersion:          b.InstVersion,
 		},
 		carrierGetter: carrierGetter,
@@ -165,14 +155,8 @@
 			spanStatusExtractor:  b.SpanStatusExtractor,
 			attributesExtractors: b.AttributesExtractors,
 			operationListeners:   b.OperationListeners,
-			contextCustomizers:   b.ContextCustomizers,
-<<<<<<< HEAD
 			spanSuppressor:       b.buildSpanSuppressor(),
-			tracer:               b.Tracer,
-=======
-			spanSuppressor:       b.SpanSuppressor,
 			tracer:               tracer,
->>>>>>> 94b8b9f7
 			instVersion:          b.InstVersion,
 		},
 		carrierGetter: carrierGetter,
